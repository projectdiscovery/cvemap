--- conflicted
+++ resolved
@@ -151,12 +151,6 @@
 	if err := flagset.Parse(); err != nil {
 		gologger.Fatal().Msgf("Error parsing flags: %s\n", err)
 	}
-<<<<<<< HEAD
-	if !options.Debug {
-		options.Debug = env.GetEnvOrDefault("DEBUG", false)
-	}
-=======
-	options.Debug = env.GetEnvOrDefault("DEBUG", false)
 	if !options.Debug {
 		options.Debug = env.GetEnvOrDefault("DEBUG", false)
 	}
@@ -179,7 +173,6 @@
 		}
 	}
 
->>>>>>> f5a40686
 	if options.Limit > maxLimit {
 		options.Limit = maxLimit
 	}
