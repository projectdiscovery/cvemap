package runner

import "github.com/projectdiscovery/goflags"

type Options struct {
	PdcpAuth  string
	CveIds    goflags.StringSlice
	CweIds    goflags.StringSlice
	Vendor    goflags.StringSlice
	Product   goflags.StringSlice
	Eproduct  goflags.StringSlice
	Severity  goflags.StringSlice
	CvssScore goflags.StringSlice
	//cvssMetrics        goflags.StringSlice
	EpssPercentile goflags.StringSlice
	//year               goflags.StringSlice
	Assignees goflags.StringSlice
	Reference goflags.StringSlice
	//vulnType           goflags.StringSlice
	IncludeColumns []string
	ExcludeColumns []string
	TableHeaders   []string
	ListId         bool
	EpssScore      string
	Cpe            string
	VulnStatus     string
	Age            string
	Kev            string
	//trending           bool
	Hackerone          string
	HasNucleiTemplate  string
	HasPoc             string
	Search             string
	RemotlyExploitable string
	EnablePageKeys     bool
	Json               bool
	Limit              int
	Offset             int
	Version            bool
	DisableUpdateCheck bool
	Silent             bool
	Verbose            bool
	Debug              bool
	HealthCheck        bool
<<<<<<< HEAD
	HTTPProxy          string
=======
	Output             string
>>>>>>> f7032fcb
}<|MERGE_RESOLUTION|>--- conflicted
+++ resolved
@@ -42,9 +42,6 @@
 	Verbose            bool
 	Debug              bool
 	HealthCheck        bool
-<<<<<<< HEAD
 	HTTPProxy          string
-=======
 	Output             string
->>>>>>> f7032fcb
 }