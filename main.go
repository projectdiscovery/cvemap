--- conflicted
+++ resolved
@@ -40,19 +40,6 @@
 		flagset.StringSliceVarP(&options.epssPercentile, "epss-percentile", "ep", nil, "cve to list for given epss percentile", goflags.CommaSeparatedStringSliceOptions),
 		flagset.StringVar(&options.age, "age", "", "cve to list published by given age in days"),
 		flagset.StringSliceVarP(&options.assignees, "assignee", "a", nil, "cve to list for given publisher assignee", goflags.CommaSeparatedStringSliceOptions),
-<<<<<<< HEAD
-		//flagset.StringSliceVarP(&options.vulnType, "type", "t", nil, "cve to list for given vulnerability type", goflags.CommaSeparatedStringSliceOptions),
-		flagset.StringVarP(&options.vulnStatus, "status", "st", "", "cve to list for given vulnerability status in cli output"),
-		flagset.StringSliceVarP(&options.reference, "reference", "r", nil, "cve to list for given reference", goflags.CommaSeparatedStringSliceOptions),
-		flagset.BoolVarP(&options.kev, "kev", "k", false, "display cve for known exploitable vulnerabilities by cisa"),
-		//flagset.BoolVarP(&options.trending, "trending", "tr", false, "display trending cve by hackerone cve discovery"),
-		flagset.BoolVarP(&options.hasNucleiTemplate, "nuclei-template", "nt", false, "display cve having nuclei templates"),
-		flagset.BoolVarP(&options.hackerone, "hackerone", "h1", false, "display cves reported on hackerone"),
-		flagset.BoolVar(&options.hasPoc, "poc", false, "display cve having poc"),
-		flagset.StringSliceVarP(&options.includeColumns, "field", "f", nil, "field to display in cli output (supported: assignee, age, kev, template, poc)", goflags.CommaSeparatedStringSliceOptions),
-		flagset.StringSliceVarP(&options.excludeColumns, "exclude", "e", nil, "field to exclude from cli output", goflags.CommaSeparatedStringSliceOptions),
-		flagset.IntVarP(&options.limit, "limit", "l", 100, "limit the number of results to display"),
-=======
 		//flagset.StringSliceVarP(&options.vulnType, "type", "vt", nil, "cve to list for given vulnerability type", goflags.CommaSeparatedStringSliceOptions),
 		flagset.StringVarP(&options.vulnStatus, "vstatus", "vs", "", "cve to list for given vulnerability status in cli output"),
 	)
@@ -61,13 +48,13 @@
 		flagset.BoolVarP(&options.kev, "kev", "k", false, "display cves marked as exploitable vulnerabilities by cisa"),
 		flagset.BoolVarP(&options.hasNucleiTemplate, "template", "nt", false, "display cves that has public nuclei templates"),
 		flagset.BoolVar(&options.hasPoc, "poc", false, "display cves that has public published poc"),
+		flagset.BoolVarP(&options.hackerone, "hackerone", "h1", false, "display cves reported on hackerone"),
 	)
 
 	flagset.CreateGroup("OUTPUT", "output",
 		flagset.StringSliceVarP(&options.includeColumns, "field", "f", nil, "fields to display in cli output (supported: assignee, age, kev, template, poc)", goflags.CommaSeparatedStringSliceOptions),
 		flagset.StringSliceVarP(&options.excludeColumns, "exclude", "fe", nil, "fields to exclude from cli output", goflags.CommaSeparatedStringSliceOptions),
 		flagset.IntVarP(&options.limit, "limit", "l", 50, "limit the number of results to display"),
->>>>>>> c0f179c2
 		flagset.BoolVarP(&options.json, "json", "j", false, "return output in json format"),
 	)
 
